--- conflicted
+++ resolved
@@ -13,13 +13,10 @@
 	HealthcheckIp   string
 	HealthcheckPort string
 	WhiteList       []string
-<<<<<<< HEAD
-=======
 
 	// Mesos service name and tags
 	ServiceName	string
 	ServiceTags	string
->>>>>>> 6dd8c034
 }
 
 func DefaultConfig() *Config {
@@ -31,10 +28,7 @@
 		HealthcheckIp:   "127.0.0.1",
 		HealthcheckPort: "24476",
 		WhiteList:       []string{},
-<<<<<<< HEAD
-=======
 		ServiceName:     "mesos",
 		ServiceTags:     "",
->>>>>>> 6dd8c034
 	}
 }